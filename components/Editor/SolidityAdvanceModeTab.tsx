import React, {
  FC,
  useCallback,
  useContext,
  useEffect,
  useMemo,
  useRef,
  useState,
} from 'react'

<<<<<<< HEAD
import { EvmError } from '@ethereumjs/evm'
import { Address } from '@ethereumjs/util'
=======
import { EVMError } from '@ethereumjs/evm'
import { Address, createAddressFromString } from '@ethereumjs/util'
>>>>>>> 077f8b0b
import abi from 'ethereumjs-abi'
import { BN, bufferToHex } from 'ethereumjs-util'
import Select, { OnChangeValue } from 'react-select'

import { isEmpty } from 'util/string'

import { EthereumContext } from '../../context/ethereumContext'
import { Button, Icon, Input } from '../ui'

import { Contract, MethodAbi, ValueUnit } from './types'

interface Props {
  show: boolean
  log: (line: string, type?: string) => void
  setShowSimpleMode: () => void
  handleCompile: () => void
  deployByteCode: (
    byteCode: string,
    args: string,
    callValue: BN | undefined,
  ) => Promise<
    | {
        error?: EVMError | undefined
        returnValue: Uint8Array
        createdAddress: Address | undefined
      }
    | undefined
  >
  selectedContract: Contract | undefined
  callValue: string | undefined
  setCallValue: (v: string) => void
  unitValue: string | undefined
  setUnit: (v: string) => void
  getCallValue: () => bigint
  methodByteCode: string | undefined
  handleCopyPermalink: () => void
}

interface MethodAbiOption extends MethodAbi {
  label: string
  value: string
  isDisabled?: boolean
}

const FIXED_ABIS: Array<MethodAbiOption> = [
  {
    inputs: [],
    inputTypes: '',
    name: 'Compile',
    label: 'compile',
    value: 'compile',
    type: 'compiler',
    outputs: [],
    stateMutability: 'payable',
  },
]

const DEFAULT_CONSTRUCTOR: MethodAbiOption = {
  inputs: [],
  inputTypes: '',
  name: 'Constructor',
  label: 'constructor',
  value: 'constructor',
  type: 'constructor',
  outputs: [],
  stateMutability: 'nonpayable',
}

const METHOD_SELECT_STYLES = {
  singleValue: (provider: any) => {
    return { ...provider, textTransform: 'none' }
  },
  option: (provider: any) => {
    return { ...provider, textTransform: 'none' }
  },
}

const unitOptions = Object.keys(ValueUnit).map((value) => ({
  value,
  label: value,
}))

const SolidityAdvanceModeTab: FC<Props> = ({
  log,
  setShowSimpleMode,
  show,
  deployByteCode,
  selectedContract,
  callValue,
  unitValue,
  setCallValue,
  setUnit,
  getCallValue,
  handleCompile,
  methodByteCode,
  handleCopyPermalink,
}) => {
  const {
    transactionData,
    loadInstructions,
    startTransaction,
    deployedContractAddress,
  } = useContext(EthereumContext)
  const container = useRef<any>()

  const [selectedMethod, setSelectedMethod] = useState<
    MethodAbiOption | undefined
  >()

  const [methodArgs, setMethodArgs] = useState<string>('')

  const methodArgsArray = useMemo(() => {
    if (!methodArgs) {
      return []
    }
    return methodArgs.split(',').filter((s) => s.length > 0)
  }, [methodArgs])

  const abiArray = useMemo(() => {
    return (selectedContract?.abi || []).map((method) => ({
      ...method,
      inputTypes: method.inputs?.map((i) => i.type).join(',') || '',
    }))
  }, [selectedContract])

  const getMethodData = useCallback(() => {
    if (!selectedMethod) {
      return ''
    }

    const methodRawSignature =
      selectedMethod.name + '(' + selectedMethod.inputTypes + ')'

    try {
      const byteCodeBuffer =
        methodArgsArray.length > 0 && selectedMethod.inputs?.length > 0
          ? abi.simpleEncode(methodRawSignature, ...methodArgsArray)
          : abi.simpleEncode(methodRawSignature)

      if (methodArgs.length > 0 && selectedMethod.inputs?.length > 0) {
        log(`run method ${methodRawSignature} with ${methodArgsArray}.`)
      } else if (methodArgs.length > 0) {
        log(
          `run method ${methodRawSignature}. Arguments will be ignored.`,
          'warn',
        )
      } else {
        log(`run method ${methodRawSignature}.`)
      }

      return bufferToHex(byteCodeBuffer).substring(2)
    } catch (error) {
      log("Can't encode method, please check your arguments.", 'error')
      return ''
    }
  }, [log, methodArgs.length, methodArgsArray, selectedMethod])

  const handleDeployApi = useCallback(() => {
    if (!selectedContract || !selectedMethod) {
      return
    }
    let args = ''
    if (selectedMethod.inputs && selectedMethod.inputs.length > 0) {
      if (methodArgsArray.length <= 0) {
        log('Please input args', 'error')
        return
      }
      const abiBuffer = abi.rawEncode(
        selectedMethod.inputs.map((mi) => mi.type),
        methodArgsArray,
      )
      args = bufferToHex(abiBuffer).substring(2)
    }
    deployByteCode(selectedContract.code, args, undefined)
  }, [selectedContract, selectedMethod, deployByteCode, methodArgsArray, log])

  const handleRunAbi = useCallback(async () => {
    if (!deployedContractAddress || !methodByteCode) {
      log('Please deploy first', 'error')
      return
    }
    if (!selectedMethod) {
      log('Please select a method', 'error')
      return
    }
    loadInstructions((methodByteCode as string).substring(2))

    const data = getMethodData()
    if (isEmpty(data)) {
      return
    }

    try {
      const transaction = await transactionData(
        data,
        getCallValue(),
        createAddressFromString(deployedContractAddress),
      )
      if (!transaction) {
        return
      }

      const result = await startTransaction(transaction)
      if (
        !result.error &&
        selectedMethod.outputs &&
        selectedMethod.outputs.length > 0
      ) {
        log(
          `run method complete, the response is ${abi.rawDecode(
            selectedMethod.outputs.map((mi) => mi.type),
            Buffer.from(result.returnValue),
          )}`,
        )
      } else if (!result.error) {
        log(`run method complete.`)
      } else {
        log(`run method failed, ${result.error.error}`)
      }
    } catch (error) {
      log(`run method failed, ${error}`)
    }
  }, [
    deployedContractAddress,
    methodByteCode,
    selectedMethod,
    loadInstructions,
    getMethodData,
    transactionData,
    getCallValue,
    log,
    startTransaction,
  ])

  const clickButtonText = useMemo(() => {
    if (selectedMethod?.type === 'compiler') {
      return `Compile`
    }
    if (selectedMethod?.type === 'constructor') {
      return `Deploy`
    } else {
      return `Run Method`
    }
  }, [selectedMethod])

  const handleRunClick = useCallback(() => {
    if (selectedMethod?.type === 'compiler') {
      handleCompile()
    } else if (selectedMethod?.type === 'constructor') {
      handleDeployApi()
    } else {
      handleRunAbi()
    }
  }, [selectedMethod, handleDeployApi, handleRunAbi, handleCompile])

  const methodOptions = useMemo(() => {
    const result = [...FIXED_ABIS]
    if (!abiArray) {
      return result
    }

    const methodAbis = abiArray.map((am) => ({
      ...am,
      label: am.name + '(' + am.inputTypes + ')',
      value: am.name,
    }))
    let constructor = methodAbis.find((abi) => abi.type === 'constructor')
    const isDisabled =
      isEmpty(deployedContractAddress as string) ||
      isEmpty(methodByteCode as string)

    const functionAbis = methodAbis
      .filter((abi) => abi.type !== 'constructor')
      .map((am) => {
        return { ...am, isDisabled: isDisabled }
      })

    if (selectedContract && !constructor) {
      constructor = { ...DEFAULT_CONSTRUCTOR }
    }

    if (constructor) {
      result.push(constructor)
    }

    return [...result, ...functionAbis]
  }, [abiArray, selectedContract, deployedContractAddress, methodByteCode])

  // select constructor when contract had been changed.
  useEffect(() => {
    const constructor = methodOptions.find(
      (abiMethod) => abiMethod.type === 'constructor',
    )
    const compiler = methodOptions.find(
      (abiMethod) => abiMethod.type === 'compiler',
    )

    if (constructor) {
      setSelectedMethod(constructor)
    } else {
      setSelectedMethod(compiler)
    }
  }, [methodOptions, setSelectedMethod])

  // clear args and call value when select method had been changed.
  useEffect(() => {
    if (!selectedMethod) {
      return
    }
    if (selectedMethod.stateMutability === 'nonpayable') {
      setMethodArgs('')
    }
    if (!selectedMethod.inputs || selectedMethod.inputs?.length <= 0) {
      setCallValue('')
    }
  }, [selectedMethod, setCallValue])

  return (
    <div
      className={show ? 'overflow-auto' : 'hidden'}
      style={{ height: 156 }}
      ref={container}
    >
      <div className="flex flex-col md:flex-row md:items-center md:justify-between px-4 py-4 md:py-2 md:border-r border-gray-200 dark:border-black-500">
        <div className="flex flex-col md:flex-row md:gap-x-4 gap-y-2 md:gap-y-0 mb-4 md:mb-0">
          <Select
            options={methodOptions}
            onChange={(v: OnChangeValue<any, any>) => {
              setSelectedMethod(v)
            }}
            styles={METHOD_SELECT_STYLES}
            menuPortalTarget={container.current?.parentElement}
            value={selectedMethod}
            isSearchable={false}
            placeholder="Select Method"
            classNamePrefix="select"
            menuPlacement="auto"
          />
          <Button onClick={handleCopyPermalink} transparent padded={false}>
            <span
              className="inline-block mr-4 select-all"
              data-tooltip-content="Share permalink"
            >
              <Icon name="links-line" className="text-indigo-500 mr-1" />
            </span>
          </Button>
        </div>

        <div>
          <Button transparent padded={false} onClick={setShowSimpleMode}>
            <span className="inline-block mr-4 text-indigo-500">
              Simple Mode
            </span>
          </Button>
          <Button
            size="sm"
            contentClassName="justify-center"
            onClick={handleRunClick}
          >
            {clickButtonText}
          </Button>
        </div>
      </div>
      <div className="flex flex-col md:flex-row md:items-center md:justify-between px-4 py-4 md:py-2 md:border-r border-gray-200 dark:border-black-500">
        <div className="flex flex-col md:flex-row md:items-center md:gap-x-4 gap-y-2 md:gap-y-0 mb-4 md:mb-0">
          <div className="font-normal text-sm w-16">Value:</div>
          <Input
            type="number"
            value={callValue}
            onChange={(e) => setCallValue(e.target.value)}
            placeholder={'Value To Send'}
            className="bg-white dark:bg-black-500 w-52"
          />
          <Select
            isDisabled={selectedMethod?.stateMutability !== 'payable'}
            onChange={(option: OnChangeValue<any, any>) =>
              setUnit(option.value)
            }
            options={unitOptions}
            value={{ label: unitValue, value: unitValue }}
            isSearchable={false}
            classNamePrefix="select"
            menuPlacement="auto"
            menuPortalTarget={container?.current?.parentElement}
          />
        </div>
      </div>
      <div
        title="Use ',' to separate arguments"
        className="flex flex-col md:flex-row md:items-center md:gap-x-4 gap-y-2 md:gap-y-0 mb-4 md:mb-0 px-4 py-2 min-w-min"
      >
        <div className={'font-normal text-sm w-16'}>Argument: </div>
        <Input
          placeholder="Use ',' to separate arguments"
          className="bg-white dark:bg-black-500 w-52"
          value={methodArgs}
          onChange={(e) => {
            setMethodArgs(e.target.value)
          }}
        />
      </div>
    </div>
  )
}

export default SolidityAdvanceModeTab<|MERGE_RESOLUTION|>--- conflicted
+++ resolved
@@ -8,13 +8,8 @@
   useState,
 } from 'react'
 
-<<<<<<< HEAD
-import { EvmError } from '@ethereumjs/evm'
-import { Address } from '@ethereumjs/util'
-=======
 import { EVMError } from '@ethereumjs/evm'
 import { Address, createAddressFromString } from '@ethereumjs/util'
->>>>>>> 077f8b0b
 import abi from 'ethereumjs-abi'
 import { BN, bufferToHex } from 'ethereumjs-util'
 import Select, { OnChangeValue } from 'react-select'
