import React from 'react'

import type { NextPage } from 'next'
import Head from 'next/head'
import Link from 'next/link'

import HomeLayout from 'components/layouts/Home'
import { Container, H1, H2, H3, Icon, RelativeLink } from 'components/ui'
import { Pre } from 'components/ui/Doc'

type SectionWrapperProps = {
  header: React.ReactNode
  anchorKey: string
  children: React.ReactNode
}

const SectionWrapper: React.FC<SectionWrapperProps> = ({
  header,
  anchorKey,
  children,
}) => {
  return (
    <>
      <React.Fragment>
        <Head>
          <title> EVM Codes - About the EVM </title>
        </Head>
        <meta
          property="og:description"
          content="How does the EVM work? We explain the relationship between opcode
          instructions, gas costs, storage and the execution environment for
          your understanding."
        />
      </React.Fragment>
      <div
        id={anchorKey}
        className="font-mono mb-4 justify-start relative items-center scroll-mt-14"
      >
        <Link legacyBehavior href={`/about#${anchorKey}`}>
          <a className="absolute -left-6">
            <Icon name="links-line" className="text-indigo-500" />
          </a>
        </Link>

        {header}
      </div>
      <div>{children}</div>
    </>
  )
}

// NOTE: It seems the memory expansion computation and constants did not change
// since frontier, but we have to keep an eye on new fork to keep this up to date
const AboutPage = () => {
  return (
    <Container className="text-sm leading-6 max-w-4xl">
      <H1>About the EVM</H1>

      <SectionWrapper header={<H2>Introduction</H2>} anchorKey="introduction">
        <p className="pb-6">
          <H3>What is the Ethereum Virtual Machine?</H3>
          The Ethereum Virtual Machine (or{' '}
          <a
            href="https://ethereum.org/en/developers/docs/evm/"
            target="_blank"
            rel="noreferrer"
            className="underline"
          >
            EVM
          </a>
          ) is a stack-based computer, responsible for the execution of smart
          contract instructions. All EVM instructions take their parameter from
          the stack, except for <RelativeLink to="#60" title="PUSHx" />, which
          takes their parameters from the code. Each instruction has stack
          inputs, the parameters that they may need, and stack outputs (their
          return values). The list of these instructions, with their opcodes, is
          accessible in our <RelativeLink title="reference" />.
        </p>
        <p className="pb-8">
          <H3>What is a smart contract?</H3>A smart contract is a set of
          instructions. Each instruction is an opcode (with their own handy
          mnemonic for reference, text representations of their assigned values
          between 0 and 255). When the EVM executes a smart contract, it reads
          and executes each instruction sequentially, except for{' '}
          <RelativeLink to="#56" title="JUMP" /> and{' '}
          <RelativeLink to="#57" title="JUMPI" /> instructions. If an
          instruction cannot be executed, for instance, if there are not enough
          values on the stack, or insufficient gas, the execution reverts.
          Transaction reversion can also be triggered with the{' '}
          <RelativeLink to="#FD" title="REVERT" /> opcode, though the{' '}
          <RelativeLink to="#FD" title="REVERT" /> opcode refunds unused gas
          fees of its call context, while other causes of revert consume it all.
          In the event of a reverted transaction, any state changes dictated by
          the transaction instructions are returned to their state before the
          transaction.
        </p>
      </SectionWrapper>

      <SectionWrapper
        header={<H2>Execution Environment</H2>}
        anchorKey="executionenv"
      >
        <p className="pb-8">
          When the EVM executes a smart contract, a context is created for it.
          This context is made of several data regions, each with a distinct
          purpose, as well as variables, such as the program counter, the
          current caller, the callee and the address of the current code.
        </p>
      </SectionWrapper>

      <SectionWrapper header={<H3>The Code</H3>} anchorKey="code">
        <p className="pb-8">
          The code is the region where instructions are stored. Instruction data
          stored in the code is persistent as part of a contract account state
          field. Externally owned accounts (or EOAs) have empty code regions.
          Code is the bytes read, interpreted, and executed by the EVM during
          smart contract execution. Code is immutable, which means it cannot be
          modified, but it can be read with the instructions{' '}
          <RelativeLink to="#38" title="CODESIZE" /> and{' '}
          <RelativeLink to="#39" title="CODECOPY" />. The code of one contract
          can be read by other contracts, with instructions{' '}
          <RelativeLink to="#3B" title="EXTCODESIZE" /> and{' '}
          <RelativeLink to="#3B" title="EXTCODECOPY" />.
        </p>
      </SectionWrapper>

      <SectionWrapper header={<H3>The Program Counter</H3>} anchorKey="counter">
        <p className="pb-8">
          The Program Counter (PC) encodes which instruction, stored in the
          code, should be next read by the EVM. The program counter is usually
          incremented by one byte, to point to the following instruction, with
          some exceptions. For instance, the{' '}
          <RelativeLink to="#60" title="PUSHx" /> instruction is longer than a
          single byte, and causes the PC to skip their parameter. The{' '}
          <RelativeLink to="#56" title="JUMP" /> instruction does not increase
          the PC's value, instead, it modifies the program counter to a position
          specified by the top of the stack.{' '}
          <RelativeLink to="#57" title="JUMPI" /> does this as well, if its
          condition is true (a nonzero code value), otherwise, it increments the
          PC like other instructions.
        </p>
      </SectionWrapper>

      <SectionWrapper header={<H3>The Stack</H3>} anchorKey="stack">
        <p className="pb-8">
          The stack is a list of 32-byte elements used to store smart contract
          instruction inputs and outputs. There is one stack created per call
          context, and it is destroyed when the call context ends. When a new
          value is put on the stack, it is put on top, and only the top values
          are used by the instructions. The stack currently has a maximum limit
          of 1024 values. All instructions interact with the stack, but it can
          be directly manipulated with instructions like{' '}
          <RelativeLink to="#60" title="PUSH1" />,{' '}
          <RelativeLink to="#50" title="POP" />,{' '}
          <RelativeLink to="#80" title="DUP1" />, or{' '}
          <RelativeLink to="#90" title="SWAP1" />.
        </p>
      </SectionWrapper>

      <SectionWrapper header={<H3>The Memory</H3>} anchorKey="memory">
        <p className="pb-8">
          EVM memory is not persistent and is destroyed at the end of the call
          context. At the start of a call context, memory is initialized to 0.
          Reading and Writing from memory is usually done with{' '}
          <RelativeLink to="#51" title="MLOAD" /> and{' '}
          <RelativeLink to="#52" title="MSTORE" /> instructions respectively,
          but can also be accessed by other instructions like{' '}
          <RelativeLink to="#F0" title="CREATE" /> or{' '}
          <RelativeLink to="#F3" title="EXTCODECOPY" />. We discuss{' '}
          <RelativeLink
            to="about#memoryexpansion"
            title="memory size calculations"
          />{' '}
          later in this document.
        </p>
      </SectionWrapper>

      <SectionWrapper header={<H3>The Storage</H3>} anchorKey="storage">
        <p className="pb-8">
          Storage is a map of 32-byte slots to 32-byte values. Storage is the
          persistent memory of smart contracts: each value written by the
          contract is retained past the completion of a call, unless its value
          is changed to 0, or the <RelativeLink to="#FF" title="SELFDESTRUCT" />{' '}
          instruction is executed. Reading stored bytes from an unwritten key
          also returns 0. Each contract has its own storage, and cannot read or
          modify storage from another contract. Storage is read and written with
          instructions <RelativeLink to="#54" title="SLOAD" /> and{' '}
          <RelativeLink to="#55" title="SSTORE" />.
        </p>
      </SectionWrapper>

      <SectionWrapper header={<H3>The calldata</H3>} anchorKey="calldata">
        <p className="pb-8">
          The calldata region is the data sent to a transaction as part of a
          smart contract transaction. For example, when creating a contract,
          calldata would be the constructor code of the new contract. Calldata
          is immutable, and can be read with instructions{' '}
          <RelativeLink to="#35" title="CALLDATALOAD" />,{' '}
          <RelativeLink to="#36" title="CALLDATASIZE" />, and{' '}
          <RelativeLink to="#37" title="CALLDATACOPY" />. It is important to
          note that when a contract executes an xCALL instruction, it also
          creates an internal transaction. As a result, when executing xCALL,
          there is a calldata region in the new context.
        </p>
      </SectionWrapper>

      <SectionWrapper header={<H3>The return data</H3>} anchorKey="returndata">
        <p className="pb-8">
          The return data is the way a smart contract can return a value after a
          call. It can be set by contract calls through the{' '}
          <RelativeLink to="#F3" title="RETURN" /> and{' '}
          <RelativeLink to="#FD" title="REVERT" /> instructions, and can be read
          by the calling contract with{' '}
          <RelativeLink to="#3D" title="RETURNDATASIZE" /> and{' '}
          <RelativeLink to="#3E" title="RETURNDATACOPY" />.
        </p>
      </SectionWrapper>

      <SectionWrapper header={<H2>Gas Costs</H2>} anchorKey="gascosts">
        <p className="pb-4">
          Each transaction on the Ethereum blockchain is vetted by a third-party
          validator, before it is added to the blockchain. These validators are
          compensated for conducting this vetting process, and adding
          transactions to the blockchain, with incentive fee payments. Fees vary
          from transaction to transaction, contingent on different variables for
          different forks. Some variables in calculating fees include:
          <ul className="list-disc mb-2">
            <br></br>
            <li>
              <b>Current price of one gas unit:</b> Gas, or gwei, is a
              denomination of Ethereum, used in fee payment. Gas prices vary
              over time, based on the current demand for block space, measured
              in ETH per gas.
            </li>
            <br></br>
            <li>
              <b>Calldata size:</b> Each calldata byte costs gas, the larger the
              size of the transaction data, the higher the gas fees. Calldata
              costs 4 gas per byte equal to 0, and 16 gas for the others (64
              before the hardfork Istanbul).
            </li>
            <br></br>
            <li>
              {' '}
              <b>Intrinsic Gas</b>: Each transaction has an intrinsic cost of
              21000 gas. Creating a contract costs 32000 gas, on top of the
              transaction cost. Again: calldata costs 4 gas per byte equal to 0,
              and 16 gas for the others (64 before the hardfork <b>Istanbul</b>
              ). This cost is paid from the transaction before any opcode or
              transfer execution.
            </li>
            <br></br>
            <li>
              <b>Opcode Fixed Execution Cost</b>: Each opcode has a fixed cost
              to be paid upon execution, measured in gas. This cost is the same
              for all executions, though this is subject to change in new
              hardforks. See our{' '}
              <a
                href="https://www.evm.codes/"
                target="_blank"
                rel="noreferrer"
                className="underline"
              >
                reference
              </a>{' '}
              to learn about the specific costs per opcode and fork.
            </li>
            <br></br>
            <li>
              {' '}
              <b>Opcode Dynamic Execution Cost:</b> Some instructions conduct
              more work than others, depending on their parameters. Because of
              this, on top of fixed costs, some instructions have dynamic costs.
              These dynamic costs are dependent on several factors (which vary
              from hardfork to hardfork). See our{' '}
              <a
                href="https://www.evm.codes/"
                target="_blank"
                rel="noreferrer"
                className="underline"
              >
                reference
              </a>{' '}
              to learn about the specific computations per opcode and fork.
            </li>
          </ul>
        </p>
        <p className="pb-8">
          To get a complete estimation of the gas cost for your program, with
          your compiler options and specific state and inputs, use a tool like{' '}
          <a
            href="https://remix.ethereum.org/"
            target="_blank"
            rel="noreferrer"
            className="underline"
          >
            Remix
          </a>{' '}
          or{' '}
          <a
            href="https://trufflesuite.com/"
            target="_blank"
            rel="noreferrer"
            className="underline"
          >
            Truffle
          </a>
          .
        </p>
      </SectionWrapper>
      <SectionWrapper
        header={<H3>Memory Expansion</H3>}
        anchorKey="memoryexpansion"
      >
        <p className="pb-6">
          During a smart contract execution, memory can be accessed with
          opcodes. When an offset is first accessed (either read or write),
          memory may trigger an expansion, which costs gas.
        </p>
        <p className="pb-6">
          Memory expansion may be triggered when the byte offset (modulo 32)
          accessed is bigger than previous offsets. If a larger offset trigger
          of memory expansion occurs, the cost of accessing the higher offset is
          computed and removed from the total gas available at the current call
          context.
        </p>

        <p className="pb-4">
          <p className="pb-4">
            The total cost for a given memory size is computed as follows:
          </p>
          <Pre>
            <code>
              memory_size_word = (memory_byte_size + 31) / 32
              <br />
              memory_cost = (memory_size_word ** 2) / 512 + (3 *
              memory_size_word)
            </code>
          </Pre>
        </p>

        <p className="pb-4">
          <p className="pb-4">
            When a memory expansion is triggered, only the additional bytes of
            memory must be paid for. Therefore, the cost of memory expansion for
            the specific opcode is thus:
          </p>
          <Pre>
            <code>
              memory_expansion_cost = new_memory_cost - last_memory_cost
            </code>
          </Pre>
        </p>

        <p className="pb-8">
          The <code>memory_byte_size</code> can be obtained with opcode{' '}
          <RelativeLink to="#59" title="MSIZE" />. The cost of memory expansion
          triggered by <RelativeLink to="#59" title="MSIZE" /> grows
          quadratically, disincentivizing the overuse of memory by making higher
          offsets more costly. Any opcode that accesses memory may trigger an
          expansion (such as <RelativeLink to="#51" title="MLOAD" />,{' '}
          <RelativeLink to="#F3" title="RETURN" /> or{' '}
          <RelativeLink to="#37" title="CALLDATACOPY" />
          ). Use our <RelativeLink title="reference" /> to review which opcode
          is capable of accessing memory. Note that opcodes with a byte size
          parameter of 0 will not trigger memory expansion, regardless of their
          offset parameters.
        </p>
      </SectionWrapper>

      <SectionWrapper header={<H3>Access List</H3>} anchorKey="access_list">
        <p className="pb-6">
          Access list is defined per external transaction, and not per call.
          Each transaction may be defined by some combination of its sender,
          calldata, or callee. Transactions can either be external or internal.
          External transactions are sent to the Ethereum network. Internal
          transactions are triggered by external transactions that have executed
          the xCALL instruction. As such, internal transactions are also known
          as calls. Access list can be thought of as two independent types of
          lists: those of touched addresses, and those of touched contract
          storage slots.
        </p>
        <p className="pb-6">
          When an address is accessed by a transaction, instruction, or used as
          caller or callee, it is put in the access list. Calling the opcode{' '}
          <RelativeLink to="#31" title="BALANCE" />, on an address not present
          in an access list costs more than if the address were already in the
          list. Other opcodes that can modify the access list include{' '}
          <RelativeLink to="#3B" title="EXTCODESIZE" />,{' '}
          <RelativeLink to="#3C" title="EXTCODECOPY" />,{' '}
          <RelativeLink to="#3F" title="EXTCODEHASH" />,{' '}
          <RelativeLink to="#F1" title="CALL" />,{' '}
          <RelativeLink to="#F2" title="CALLCODE" />,{' '}
          <RelativeLink to="#F4" title="DELEGATECALL" />,{' '}
          <RelativeLink to="#FA" title="STATICCALL" />,{' '}
          <RelativeLink to="#F0" title="CREATE" />,{' '}
          <RelativeLink to="#F5" title="CREATE2" /> and{' '}
<<<<<<< HEAD
          <RelativeLink to="#FF" title="SELFDESTRUCT" />. Each opcode has their
          own cost when modifying the access list.
=======
          <RelativeLink to="#FF" title="SELFDESTRUCT" />. Each opcode has its
          own cost when modifying the access set.
>>>>>>> 7b8166f5
        </p>
        <p className="pb-6">
          Touch slot lists are a list of storage slot keys accessed by contract
          addresses. Slot lists are initialized to empty. When an opcode
          accesses a slot that is not present in the list, it adds it to it.
          Opcodes that can modify the touched slot list are{' '}
          <RelativeLink to="#54" title="SLOAD" /> and{' '}
          <RelativeLink to="#55" title="SSTORE" />. Again, both opcodes have
          their own cost when modifying the access list.
        </p>
<<<<<<< HEAD
        <p className="pb-8">
          If an address or storage slot is present in the list, it is called
=======
        <p className="pb-6">
          If an address or storage slot is present in the set, it is called
>>>>>>> 7b8166f5
          'warm'; otherwise it is 'cold'. Storage slots that are touched for the
          first time in a transaction change from cold to warm for the duration
          of the transaction. Transactions can pre-specify contracts as warm
          using EIP-2930 access lists. The dynamic cost of some opcodes depends
          on whether an address or slot is warm or cold.
        </p>
        <p className="pb-8">
          At the start of a transaction's execution, the touched addresses set
          is initialized to include the following addresses, which are hence
          always 'warm':
          <ul className="list-disc mb-2">
            <br></br>
            <li>
              After the <b>Berlin</b> hardfork: all precompiled contract
              addresses as well as <b>tx.sender</b> and <b>tx.to</b> (or the
              address being created if it is a contract creation transaction).
            </li>
            <br></br>
            <li>
              After the <b>Shanghai</b> hardfork: the{' '}
              <RelativeLink to="#41" title="COINBASE" /> address.
            </li>
          </ul>
        </p>
        <p className="pb-6">
          If a context is reverted, access warming effects are reverted to their
          state before the context.
        </p>
      </SectionWrapper>

      <SectionWrapper header={<H3>Gas Refunds</H3>} anchorKey="gasrefunds">
        <p className="pb-8">
          Some opcodes can trigger gas refunds, which reduces the gas cost of a
          transaction. Gas refunds are applied at the end of a transaction. If a
          transaction has insufficient gas to reach the end of its run, its gas
          refund cannot be triggered, and the transaction fails. With the
          introduction of the <b>London</b> hardfork, two aspects of gas refunds
          changed. First, the limit to how much gas can be refunded is lowered
          from half of the total transaction cost to one fifth of the total
          transaction cost. Second, the{' '}
          <RelativeLink to="#FF" title="SELFDESTRUCT" /> opcode cannot trigger
          gas refunds, only <RelativeLink to="#55" title="SSTORE" />.
        </p>
      </SectionWrapper>

      <SectionWrapper
        header={<H2>Other EVM Related Resources</H2>}
        anchorKey="otherevmresources"
      >
        <p className="pb-8">
          <a
            href="https://takenobu-hs.github.io/downloads/ethereum_evm_illustrated.pdf"
            target="_blank"
            rel="noreferrer"
            className="underline"
          >
            Ethereum EVM Illustrated (2018)
          </a>
          ,{' '}
          <a
            href="https://ethereum.org/en/history/"
            target="_blank"
            rel="noreferrer"
            className="underline"
          >
            The History and Forks of Ethereum
          </a>
          ,{' '}
          <a
            href="https://www.youtube.com/watch?v=RxL_1AfV7N4&t=1s"
            target="_blank"
            rel="noreferrer"
            className="underline"
          >
            EVM: From Solidity to bytecode, memory and storage
          </a>
          ,{' '}
          <a
            href="https://noxx.substack.com/p/evm-deep-dives-the-path-to-shadowy"
            target="_blank"
            rel="noreferrer"
            className="underline"
          >
            EVM Deep Dives by noxx
          </a>
          ,{' '}
          <a
            href="https://github.com/ethereumbook/ethereumbook/blob/develop/13evm.asciidoc"
            target="_blank"
            rel="noreferrer"
            className="underline"
          >
            The EVM Chapter in the Mastering Ethereum book
          </a>
        </p>

        <em>
          <p>
            Acknowledgment to{' '}
            <a
              href="https://github.com/wolflo/evm-opcodes"
              target="_blank"
              rel="noreferrer"
              className="underline"
            >
              wolflo
            </a>{' '}
            for the cost descriptions.{' '}
          </p>
          <p>
            Check out{' '}
            <a
              href="https://blog.smlxl.io/"
              target="_blank"
              rel="noreferrer"
              className="underline"
            >
              our blog
            </a>{' '}
            for more writeups about the EVM, and other blockchain concepts.
          </p>
        </em>
      </SectionWrapper>
    </Container>
  )
}

AboutPage.getLayout = function getLayout(page: NextPage) {
  return <HomeLayout>{page}</HomeLayout>
}

export default AboutPage<|MERGE_RESOLUTION|>--- conflicted
+++ resolved
@@ -395,13 +395,8 @@
           <RelativeLink to="#FA" title="STATICCALL" />,{' '}
           <RelativeLink to="#F0" title="CREATE" />,{' '}
           <RelativeLink to="#F5" title="CREATE2" /> and{' '}
-<<<<<<< HEAD
-          <RelativeLink to="#FF" title="SELFDESTRUCT" />. Each opcode has their
-          own cost when modifying the access list.
-=======
           <RelativeLink to="#FF" title="SELFDESTRUCT" />. Each opcode has its
           own cost when modifying the access set.
->>>>>>> 7b8166f5
         </p>
         <p className="pb-6">
           Touch slot lists are a list of storage slot keys accessed by contract
@@ -412,13 +407,8 @@
           <RelativeLink to="#55" title="SSTORE" />. Again, both opcodes have
           their own cost when modifying the access list.
         </p>
-<<<<<<< HEAD
-        <p className="pb-8">
-          If an address or storage slot is present in the list, it is called
-=======
         <p className="pb-6">
           If an address or storage slot is present in the set, it is called
->>>>>>> 7b8166f5
           'warm'; otherwise it is 'cold'. Storage slots that are touched for the
           first time in a transaction change from cold to warm for the duration
           of the transaction. Transactions can pre-specify contracts as warm
